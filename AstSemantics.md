--- conflicted
+++ resolved
@@ -35,97 +35,58 @@
 all accesses to the heap are annotated with a type. The legal types for
 global variables and heap accesses are called *Memory types*.
 
-<<<<<<< HEAD
-  * Int8 - signed 8-bit integer
-  * Int16 - signed 16-bit integer
-  * Int32 - signed 32-bit integer
-  * Int64 - signed 64-bit integer
-  * Uint8 - unsigned 8-bit integer
-  * Uint16 - unsigned 16-bit integer
-  * Uint32 - unsigned 32-bit integer
-  * Uint64 - unsigned 64-bit integer
-  * Float32 - 32-bit floating point
-  * Float64 - 64-bit floating point
-=======
   * sint8 - signed 8-bit integer
   * sint16 - signed 16-bit integer
   * sint32 - signed 32-bit integer
+  * sint64 - signed 64-bit integer
   * uint8 - unsigned 8-bit integer
   * uint16 - unsigned 16-bit integer
   * uint32 - unsigned 32-bit integer
+  * uint64 - unsigned 64-bit integer
   * float32 - 32-bit floating point
   * float64 - 64-bit floating point
->>>>>>> 204b7b8d
 
 The legal types for parameters and local variables, called *Local types*
 are a subset of the Memory types:
 
-<<<<<<< HEAD
-  * Int32 - 32-bit integer
-  * Int64 - 64-bit integer
-  * Float32 - 32-bit floating point
-  * Float64 - 64-bit floating point
-=======
   * int32 - 32-bit integer
+  * int64 - 64-bit integer
   * float32 - 32-bit floating point
   * float64 - 64-bit floating point
->>>>>>> 204b7b8d
 
 All IR operations except loads and stores deal with local types. Loads implicitly
 convert Memory types to Local types according to the follow rules:
 
-<<<<<<< HEAD
-  * Load[Int8] - sign-extend to Int32
-  * Load[Int16] - sign-extend to Int32
-  * Load[Int32] - (no conversion)
-  * Load[Int64] - (no conversion)
-  * Load[Uint8] - zero-extend to Int32
-  * Load[Uint16] - zero-extend to Int32
-  * Load[Uint32] - reinterpret as Int32
-  * Load[Uint64] - reinterpret as Int64
-  * Load[Float32] - (no conversion)
-  * Load[Float64] - (no conversion)
-
-Note that the local types Int32 and Int64 don't technically have a sign; the
-sign bit is interpreted differently by the operations below.
-=======
   * load[sint8] - sign-extend to int32
   * load[sint16] - sign-extend to int32
   * load[sint32] - (no conversion)
+  * load[sint64] - (no conversion)
   * load[uint8] - zero-extend to int32
   * load[uint16] - zero-extend to int32
   * load[uint32] - reinterpret as int32
+  * load[uint64] - reinterpret as int64
   * load[float32] - (no conversion)
   * load[float64] - (no conversion)
 
-Note that the local type int32 does not technically have a sign; the sign bit
-is interpreted differently by the operations below.
->>>>>>> 204b7b8d
+Note that the local types int32 and int64 don't technically have a sign; the
+sign bit is interpreted differently by the operations below.
+
+Note: [issue #139](https://github.com/WebAssembly/design/issues/139) discussed
+extending loads and truncating stores in more details.
 
 Similar to loads, stores implicitly truncate Local types to Memory types
 according to the following rules:
 
-<<<<<<< HEAD
-  * Store[Int8] - truncate Int32 to Int8; Int64 to Int8
-  * Store[Int16] - truncate Int32 to Int16; Int64 to Int16
-  * Store[Int32] - (no truncation)
-  * Store[Int64] - (no truncation)
-  * Store[Uint8] - truncate Int32 to Uint8; Int64 to Int8
-  * Store[Uint16] - truncate Int32 to Uint16; Int64 to Int16
-  * Store[Uint32] - reinterpret Int32 as Uint32
-  * Store[Uint64] - reinterpret Int64 as Uint64
-  * Store[Float32] - (no truncation)
-  * Store[Float64] - (no truncation)
-=======
   * store[sint8] - truncate int32 to sint8
   * store[sint16] - truncate int32 to sint16
   * store[sint32] - (no truncation)
+  * store[sint64] - (no truncation)
   * store[uint8] - truncate int32 to uint8
   * store[uint16] - truncate int32 to uint16
   * store[uint32] - reinterpret int32 as uint32
+  * store[uint64] - reinterpret int64 as uint64
   * store[float32] - (no truncation)
   * store[float64] - (no truncation)
->>>>>>> 204b7b8d
 
 Truncation of integers simply discards any upper bits; i.e. truncation does not
 perform saturation, trap on overflow, etc.
@@ -207,10 +168,7 @@
 with the same base and different offsets to easily share a single bounds check.
 
 In the MVP, the indices are 32-bit unsigned integers. With
-<<<<<<< HEAD
-=======
 [64-bit integers](PostMVP.md#64-bit-integers) and
->>>>>>> 204b7b8d
 [>4GiB heaps](FutureFeatures.md#heaps-bigger-than-4gib), these nodes would also
 accept 64-bit unsigned integers.
 
@@ -375,30 +333,6 @@
 since "a < b" == "b > a" and "a <= b" == "b >= a". Such equalities also hold for
 floating point comparisons, even considering NaN.
 
-<<<<<<< HEAD
-Additional 32-bit integer Operations under consideration:
-
-  * Int32SMulHigh - signed multiplication (upper 32-bits)
-  * Int32UMulHigh - unsigned multiplication (upper 32-bits)
-  * Int32Clz - count leading zeroes (defined for all values, including 0)
-  * Int32Ctz - count trailing zeroes (defined for all values, including 0)
-  * Int32Popcnt - count number of ones
-  * Int32BSwap - reverse bytes (endian conversion)
-  * Int32Rotr - bitwise rotate right
-  * Int32Rotl - bitwise rotate left
-  * Int32Not - signed-less one's complement
-  * Int32SMin - signed minimum
-  * Int32SMax - signed maximum
-  * Int32UMin - unsigned minimum
-  * Int32UMax - unsigned maximum
-
-## 64-bit Integer operations
-
-The same operations as for 32-bit integer operations are available for 64-bit
-integers.
-
-=======
->>>>>>> 204b7b8d
 ## Floating point operations
 
 Floating point arithmetic follows the IEEE-754 standard, except that:
@@ -463,46 +397,28 @@
 
 ## Datatype conversions, truncations, reinterpretations, promotions, and demotions
 
-<<<<<<< HEAD
-  * Int32FromInt64 - truncate a 64-bit signed integer to a 32-bit signed integer
-  * Int64FromInt32 - sign-extend a 32-bit signed integer to a 64-bit signed integer
-  * Uint64FromuInt32 - zero-extend a 32-bit unsigned integer to a 64-bit unsigned integer
-  * Int32FromFloat64 - truncate a 64-bit float to a 32-bit signed integer
-  * Int32FromFloat32 - truncate a 32-bit float to a 32-bit signed integer
-  * Int64FromFloat64 - truncate a 64-bit float to a 64-bit signed integer
-  * Int64FromFloat32 - truncate a 32-bit float to a 64-bit signed integer
-  * Uint32FromFloat64 - truncate a 64-bit float to a 32-bit unsigned integer
-  * Uint32FromFloat32 - truncate a 32-bit float to a 32-bit unsigned integer
-  * Uint64FromFloat64 - truncate a 64-bit float to a 64-bit unsigned integer
-  * Uint64FromFloat32 - truncate a 32-bit float to a 64-bit unsigned integer
-  * Int32FromFloat32Bits - reinterpret the bits of a 32-bit float as a 32-bit integer
-  * Int64FromFloat64Bits - reinterpret the bits of a 64-bit float as a 64-bit integer
-  * Float64FromFloat32 - promote a 32-bit float to a 64-bit float
-  * Float64FromInt32 - convert a 32-bit signed integer to a 64-bit float
-  * Float64FromInt64 - convert a 64-bit signed integer to a 64-bit float
-  * Float64FromUInt32 - convert a 32-bit unsigned integer to a 64-bit float
-  * Float64FromUInt64 - convert a 64-bit unsigned integer to a 64-bit float
-  * Float32FromFloat64 - demote a 64-bit float to a 32-bit float
-  * Float32FromInt32 - convert a 32-bit signed integer to a 32-bit float
-  * Float32FromInt64 - convert a 64-bit signed integer to a 32-bit float
-  * Float32FromUInt32 - convert a 32-bit unsigned integer to a 32-bit float
-  * Float32FromUInt64 - convert a 64-bit unsigned integer to a 32-bit float
-  * Float32FromInt32Bits - reinterpret the bits of a 32-bit integer as a 32-bit float
-  * Float64FromInt64Bits - reinterpret the bits of a 64-bit integer as a 64-bit float
-=======
   * sint32_from_float64 - truncate a 64-bit float to a signed integer
   * sint32_from_float32 - truncate a 32-bit float to a signed integer
   * uint32_from_float64 - truncate a 64-bit float to an unsigned integer
   * uint32_from_float32 - truncate a 32-bit float to an unsigned integer
+  * sint64_from_float64 - truncate a 64-bit float to a signed integer
+  * sint64_from_float32 - truncate a 32-bit float to a signed integer
+  * uint64_from_float64 - truncate a 64-bit float to an unsigned integer
+  * uint64_from_float32 - truncate a 32-bit float to an unsigned integer
   * int32_from_float32_bits - reinterpret the bits of a 32-bit float as a 32-bit integer
+  * int64_from_float64_bits - reinterpret the bits of a 64-bit float as a 64-bit integer
   * float64_from_float32 - promote a 32-bit float to a 64-bit float
   * float64_from_sint32 - convert a signed integer to a 64-bit float
   * float64_from_uint32 - convert an unsigned integer to a 64-bit float
+  * float64_from_sint64 - convert a signed integer to a 64-bit float
+  * float64_from_uint64 - convert an unsigned integer to a 64-bit float
   * float32_from_float64 - demote a 64-bit float to a 32-bit float
   * float32_from_sint32 - convert a signed integer to a 32-bit float
   * float32_from_uint32 - convert an unsigned integer to a 32-bit float
+  * float32_from_sint64 - convert a signed integer to a 32-bit float
+  * float32_from_uint64 - convert an unsigned integer to a 32-bit float
   * float32_from_int32_bits - reinterpret the bits of a 32-bit integer as a 32-bit float
->>>>>>> 204b7b8d
+  * float64_from_int64_bits - reinterpret the bits of a 64-bit integer as a 64-bit float
 
 Promotion and demotion of floating point values always succeeds.
 Demotion of floating point values uses round-to-nearest ties-to-even rounding,
