# Binary Encoding

<<<<<<< HEAD
This document describes the [portable](Portability.md) binary encoding of the
AST nodes defined in the [AST semantics](AstSemantics.md). For the context of
this document, see the [Binary format](MVP.md#binary-format) section of the
[MVP doc](MVP.md).

The binary encoding is designed to allow fast startup, which includes reducing download size
and allow for quick decoding. Considering the matter of reducing download size, we can see
it as having three layers:

 * The **raw** binary encoding itself, natively decoded by the browser, and to be standardized in
   the MVP of the spec.
 * **Specific** compression to the binary encoding, that is unreasonable to expect a generic
   compression algorithm like gzip to achieve.
   * This is not meant to be standardized, at least not initially, as it can be done with a
     downloaded decompressor that runs as web content on the client, and in particular
     can be implemented in a polyfill. Not standardizing it leaves the binary
     encoding as the only thing a WebAssembly implementation is required to implement,
     which is nice. However, if the benefits are shown to be substantial, this will be
     reconsidered in the future.
   * We can do better than generic compression because we are aware of the AST structure
     and other details:
     * For example, macro compression that [deduplicates AST trees](https://github.com/WebAssembly/spec/issues/58#issuecomment-101863032)
       can focus on AST nodes + their children, thus having `O(nodes)` entities to worry about, compared
       to generic compression which in principle would need to look at `O(bytes*bytes)` entities.
       Such macros would allow the logical equivalent of `#define ADD1(x) (x+1)`, i.e.,
       to be parametrized. Simpler macros (`#define ADDX1 (x+1)`) can implement useful
=======
This document describes the binary encoding of the
[Abstract Syntax Tree](AstSemantics.md) nodes.

The binary encoding is designed to allow fast startup, which includes reducing
download size and allow for quick decoding.

Reducing download size, is achieved through three layers:

 * The **raw** binary encoding itself, natively decoded by the browser, and to
   be standardized in the [MVP](MVP.md).
 * **Specific** compression to the binary encoding, that is unreasonable to
   expect a generic compression algorithm like gzip to achieve.
   * This is not meant to be standardized, at least not initially, as it can be
     done with a downloaded decompressor that runs as web content on the client,
     and in particular can be implemented in a [polyfill](Polyfill.md).
   * We can do better than generic compression because we are aware of the AST
     structure and other details:
     * For example, macro compression that
       [deduplicates AST trees](https://github.com/WebAssembly/spec/issues/58#issuecomment-101863032)
       can focus on AST nodes + their children, thus having `O(nodes)` entities
       to worry about, compared to generic compression which in principle would
       need to look at `O(bytes*bytes)` entities.  Such macros would allow the
       logical equivalent of `#define ADD1(x) (x+1)`, i.e., to be
       parametrized. Simpler macros (`#define ADDX1 (x+1)`) can implement useful
>>>>>>> e1a343c9
       features like constant pools.
     * Another example is reordering of functions and some internal nodes, which
       we know does not change semantics, but
       [can improve general compression](http://www.rfk.id.au/blog/entry/cromulate-improve-compressibility/).
 * **Generic** compression, such as gzip, already supported in browsers, or LZMA
   and other compression algorithms, which might be standardized as well.

Each of the three layers work to find compression opportunities to the best of
its abilities, without encroaching upon the subsequent layer's compression
opportunities.

## Why a binary encoding instead of a text-only representation

Given that text is so compressible and it is well known that it is hard to beat
gzipped source, is there any win from having a binary format over a text format?
Yes:
* Large reductions in payload size can still significantly decrease the
  compressed file size.
  * Experimental results from a
    [polyfill prototype](https://github.com/WebAssembly/polyfill) show the
    gzipped binary format to be about 20-30% smaller than the corresponding
    gzipped asm.js.
* A binary format that represents the names of variables and functions with raw
  indices instead of strings is much faster to decode: array indexing
  vs. dictionary lookup.
   * Experimental results from a
     [polyfill prototype](https://github.com/WebAssembly/polyfill) show that
     decoding the binary format is about 23× faster than parsing the
     corresponding asm.js source (using
     [this demo](https://github.com/lukewagner/AngryBotsPacked), comparing
     *just* parsing in SpiderMonkey (no validation, IR generation) to *just*
     decoding in the polyfill (no asm.js code generation).

## Building blocks

### Variable-length integers
 * 31% size reduction before compression, 7% size reduction after compression.
 * [LEB128](http://en.wikipedia.org/wiki/LEB128) except limited to uint32_t payloads.

## Global structure

* A module contains:
  * a header followed by
  * a table containing, for each section, its type, offset (within the module), and byte length, followed by
  * a sequence of sections.
* A section contains:
  * a header followed by
  * the section contents (specific to the section type)
* A code section contains:
  * the generic section header
  * a table containing, for each function, it's signature, offset (within the section), sorted by offset, followed by
  * a sequence of functions
* A function contains:
  * a table containing, for each type, how many locals are indexed by the function body of that type
  * the serialized AST

## Serialized AST

* Use a preorder encoding of the AST
  * Efficient single-pass validation+compilation and polyfill
  * Allows context-dependent index spaces (described above)
* The data of a node (if there is any), is written immediately after the opcode and before child nodes
  * The opcode statically determines what follows, so no generic metadata is necessary.
* Examples
  * Given a simple AST node: `struct I32Add { AstNode *left, *right; }`
    * First write the opcode of `I32Add` (1 byte)
    * Then recursively write the left and right nodes.
  * Given a call AST node: `struct Call { uint32_t callee; vector<AstNode*> args; }`
    * First write the opcode of `Call` (1 byte)
    * Then write the (variable-length) integer `Call::callee` (1-5 bytes)
    * Then recursively write each arg node (arity is determined by looking up `callee` in table of signatures)

## Backwards Compatibility

As explained above, for size- and decode-efficiency, the binary format will serialize AST nodes,
their contents and children using dense integer indices and without any kind of embedded metadata 
or tagging. This raises the question of how to reconcile the efficient encoding with the 
backwards-compatibility goals.

Specifically, we'd like to avoid the situation where a future version of WebAssembly has features 
F1 and F2 and vendor V1 implements F1, assigning the next logical opcode indices to F1's new
opcodes, and V2 implements F2, assigning the same next logical opcode indices to F2's new opcodes 
and now a single binary has ambiguous semantics if it tries to use either F1 or F2. This type of 
non-linear feature addition is commonplace in JS and Web APIs and is guarded against by 
having unique names for unique features (and associated [conventions](https://hsivonen.fi/vendor-prefixes)).

The current proposal is to maintain both the efficiency of indices in the [serialized AST](BinaryEncoding.md#serialized-ast) and the established
conflict-avoidance practices surrounding string names:
  * The WebAssembly spec doesn't define any global index spaces
    * So, as a general rule, no magic numbers in the spec (other than the literal [magic number](http://en.wikipedia.org/wiki/Magic_number_%28programming%29)).
  * Instead, a module defines its *own* local index spaces of opcodes by providing tables *of names*. 
    * So what the spec *would* define is a set of names and their associated semantics.
  * If the implementation encounters a name it doesn't implement, by default an error is thrown while loading.
    * However, a name *may* include a corresponding polyfill function (identified by index 
      into the function array) to be called if the name isn't natively implemented. (There are a lot
      more details to figure out here.)
  * To avoid (over time) large index-space declaration sections that are largely the same
    between modules, finalized versions of standards would define named baseline index spaces
    that modules could optionally use as a starting point to further refine.
    * For example, to use all of [the MVP](MVP.md) plus [SIMD](EssentialPostMVPFeatures.md#fixed-width-simd)
      the declaration could be "base" followed by the list of SIMD opcodes used.
    * This feature would also be most useful for people handwriting the [text format](TextFormat.md).
    * However, such a version declaration does not establish a global "version" for the module
      or affect anything outside of the initialization of the index spaces; decoders would
      remain versionless and simply add cases for new *names* (as with current JS parsers).
<|MERGE_RESOLUTION|>--- conflicted
+++ resolved
@@ -1,34 +1,6 @@
 # Binary Encoding
 
-<<<<<<< HEAD
 This document describes the [portable](Portability.md) binary encoding of the
-AST nodes defined in the [AST semantics](AstSemantics.md). For the context of
-this document, see the [Binary format](MVP.md#binary-format) section of the
-[MVP doc](MVP.md).
-
-The binary encoding is designed to allow fast startup, which includes reducing download size
-and allow for quick decoding. Considering the matter of reducing download size, we can see
-it as having three layers:
-
- * The **raw** binary encoding itself, natively decoded by the browser, and to be standardized in
-   the MVP of the spec.
- * **Specific** compression to the binary encoding, that is unreasonable to expect a generic
-   compression algorithm like gzip to achieve.
-   * This is not meant to be standardized, at least not initially, as it can be done with a
-     downloaded decompressor that runs as web content on the client, and in particular
-     can be implemented in a polyfill. Not standardizing it leaves the binary
-     encoding as the only thing a WebAssembly implementation is required to implement,
-     which is nice. However, if the benefits are shown to be substantial, this will be
-     reconsidered in the future.
-   * We can do better than generic compression because we are aware of the AST structure
-     and other details:
-     * For example, macro compression that [deduplicates AST trees](https://github.com/WebAssembly/spec/issues/58#issuecomment-101863032)
-       can focus on AST nodes + their children, thus having `O(nodes)` entities to worry about, compared
-       to generic compression which in principle would need to look at `O(bytes*bytes)` entities.
-       Such macros would allow the logical equivalent of `#define ADD1(x) (x+1)`, i.e.,
-       to be parametrized. Simpler macros (`#define ADDX1 (x+1)`) can implement useful
-=======
-This document describes the binary encoding of the
 [Abstract Syntax Tree](AstSemantics.md) nodes.
 
 The binary encoding is designed to allow fast startup, which includes reducing
@@ -52,7 +24,6 @@
        need to look at `O(bytes*bytes)` entities.  Such macros would allow the
        logical equivalent of `#define ADD1(x) (x+1)`, i.e., to be
        parametrized. Simpler macros (`#define ADDX1 (x+1)`) can implement useful
->>>>>>> e1a343c9
        features like constant pools.
      * Another example is reordering of functions and some internal nodes, which
        we know does not change semantics, but
