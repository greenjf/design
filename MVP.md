--- conflicted
+++ resolved
@@ -37,18 +37,6 @@
     would extend the semantics to include multiple modules and thus allow heap
     and pointer sharing. Dynamic linking would be semantically distinct from
     importing, though.
-<<<<<<< HEAD
-* When compiling from C++, imports would be generated for unresolved
- `extern` functions and calls to those `extern` functions would call the import.
-  * Thus, in an environment with ES6 modules, to synchronously call into JS from
-    C++, the C++ code would declare and call an undefined `extern` function and
-    the target JS function would be given the (mangled) name of the `extern` and
-    put inside the imported ES6 module.
-* Any [ABI](http://en.wikipedia.org/wiki/Application_binary_interface) for
-  statically linked libraries will defined by your source language compiler in
-  the MVP, but may be standardized post-MVP.
-* TODO: there is more to discuss here concerning APIs.
-=======
 * When compiling from C++, imports would be generated for unresolved `extern`
   functions and calls to those `extern` functions would call the import.
 * Host environments can define builtin modules that are implemented natively but
@@ -57,8 +45,10 @@
     `puts`.
   * In the browser, the WebIDL support mentioned in
     [future features](FutureFeatures.md).
+* Any [ABI](http://en.wikipedia.org/wiki/Application_binary_interface) for
+  statically linked libraries will defined by your source language compiler in
+  the MVP, but may be standardized post-MVP.
 * **TODO**: there is more to discuss here concerning APIs.
->>>>>>> 28ff0b98
 
 ## Module structure
 
